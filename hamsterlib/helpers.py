--- conflicted
+++ resolved
@@ -1,9 +1,3 @@
-<<<<<<< HEAD
-import datetime
-import pickle
-import re
-from collections import namedtuple
-=======
 # -*- encoding: utf-8 -*-
 
 # Copyright (C) 2015-2016 Eric Goller <elbenfreund@DenkenInEchtzeit.net>
@@ -22,7 +16,6 @@
 #
 # You should have received a copy of the GNU General Public License
 # along with 'hamsterlib'.  If not, see <http://www.gnu.org/licenses/>.
->>>>>>> a72b5e8c
 
 
 """
